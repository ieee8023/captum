--- conflicted
+++ resolved
@@ -7,18 +7,12 @@
 from captum.attr._core.neuron_gradient import NeuronGradient
 from captum.attr._utils.common import _forward_layer_eval, _extend_index_list
 
-<<<<<<< HEAD
-from .helpers.basic_models import TestModel_ConvNet, TestModel_MultiLayer
-from .helpers.utils import assertArraysAlmostEqual, BaseTest
-=======
-
 from .helpers.basic_models import (
     TestModel_ConvNet,
     TestModel_MultiLayer,
     TestModel_MultiLayer_MultiInput,
 )
-from .helpers.utils import assertArraysAlmostEqual
->>>>>>> b1ba0e8f
+from .helpers.utils import assertArraysAlmostEqual, BaseTest
 
 
 class Test(BaseTest):
